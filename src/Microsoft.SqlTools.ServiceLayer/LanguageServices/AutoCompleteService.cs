--- conflicted
+++ resolved
@@ -1,4 +1,3 @@
-<<<<<<< HEAD
 //
 // Copyright (c) Microsoft. All rights reserved.
 // Licensed under the MIT license. See LICENSE file in the project root for full license information.
@@ -10,89 +9,71 @@
 using System.Data.Common;
 using System.Threading.Tasks;
 using Microsoft.SqlTools.ServiceLayer.Connection;
+using Microsoft.SqlTools.ServiceLayer.Connection.Contracts;
 using Microsoft.SqlTools.ServiceLayer.Hosting;
 using Microsoft.SqlTools.ServiceLayer.LanguageServices.Contracts;
 using Microsoft.SqlTools.ServiceLayer.Workspace.Contracts;
 
 namespace Microsoft.SqlTools.ServiceLayer.LanguageServices
 {
-    /// <summary>
-    /// Main class for Autocomplete functionality
-    /// </summary>
-    public class AutoCompleteService
+    internal class IntellisenseCache
     {
-        #region Singleton Instance Implementation
-
-        /// <summary>
-        /// Singleton service instance
-        /// </summary>
-        private static Lazy<AutoCompleteService> instance 
-            = new Lazy<AutoCompleteService>(() => new AutoCompleteService());
-
-        /// <summary>
-        /// Gets the singleton service instance
-        /// </summary>
-        public static AutoCompleteService Instance 
-        {
-            get
-            {
-                return instance.Value;
-            }
-        }
-
-        /// <summary>
-        /// Default, parameterless constructor.
-        /// TODO: Figure out how to make this truely singleton even with dependency injection for tests
-        /// </summary>
-        public AutoCompleteService()
-        { 
-        }
-
-        #endregion
-
+        // connection used to query for intellisense info
+        private DbConnection connection;
+
+        public IntellisenseCache(ISqlConnectionFactory connectionFactory, ConnectionDetails connectionDetails)
+        {
+            DatabaseInfo = CopySummary(connectionDetails);
+
+            // TODO error handling on this. Intellisense should catch or else the service should handle
+            connection = connectionFactory.CreateSqlConnection(ConnectionService.BuildConnectionString(connectionDetails));
+            connection.Open();
+        }
+
+        /// <summary>
+        /// Used to identify a database for which this cache is used
+        /// </summary>
+        public ConnectionSummary DatabaseInfo
+        {
+            get;
+            private set;
+        }
         /// <summary>
         /// Gets the current autocomplete candidate list
         /// </summary>
         public IEnumerable<string> AutoCompleteList { get; private set; }
 
-        /// <summary>
-        /// Update the cached autocomplete candidate list when the user connects to a database
-        /// TODO: Update with refactoring/async
-        /// </summary>
-        /// <param name="connection"></param>
-        public async Task UpdateAutoCompleteCache(DbConnection connection)
+        public async Task UpdateCache()
         {
             DbCommand command = connection.CreateCommand();
             command.CommandText = "SELECT name FROM sys.tables";
             command.CommandTimeout = 15;
             command.CommandType = CommandType.Text;
-            using (var reader = await command.ExecuteReaderAsync())
-            {
-
-                List<string> results = new List<string>();
-                while (await reader.ReadAsync())
-                {
-                    results.Add(reader[0].ToString());
-                }
-
-                AutoCompleteList = results;
-            }
-        }
-
-        /// <summary>
-        /// Return the completion item list for the current text position
-        /// </summary>
-        /// <param name="textDocumentPosition"></param>
-        public CompletionItem[] GetCompletionItems(TextDocumentPosition textDocumentPosition)
-        {
-            var completions = new List<CompletionItem>();
+            var reader = await command.ExecuteReaderAsync();
+
+            List<string> results = new List<string>();
+            while (await reader.ReadAsync())
+            {
+                results.Add(reader[0].ToString());
+            }
+
+            AutoCompleteList = results;
+            await Task.FromResult(0);
+        }
+
+        public List<CompletionItem> GetAutoCompleteItems(TextDocumentPosition textDocumentPosition)
+        {
+            List<CompletionItem> completions = new List<CompletionItem>();
 
             int i = 0;
 
+            // Take a reference to the list at a point in time in case we update and replace the list
+            var suggestions = AutoCompleteList;
             // the completion list will be null is user not connected to server
             if (this.AutoCompleteList != null)
             {
-                foreach (var autoCompleteItem in this.AutoCompleteList)
+
+                foreach (var autoCompleteItem in suggestions)
                 {
                     // convert the completion item candidates into CompletionItems
                     completions.Add(new CompletionItem()
@@ -127,122 +108,6 @@
                     }
                 }
             }
-            return completions.ToArray();
-        }
-        
-    }
-}
-=======
-//
-// Copyright (c) Microsoft. All rights reserved.
-// Licensed under the MIT license. See LICENSE file in the project root for full license information.
-//
-
-using System;
-using System.Collections.Generic;
-using System.Data;
-using System.Data.Common;
-using System.Threading.Tasks;
-using Microsoft.SqlTools.ServiceLayer.Connection;
-using Microsoft.SqlTools.ServiceLayer.Connection.Contracts;
-using Microsoft.SqlTools.ServiceLayer.Hosting;
-using Microsoft.SqlTools.ServiceLayer.LanguageServices.Contracts;
-using Microsoft.SqlTools.ServiceLayer.Workspace.Contracts;
-
-namespace Microsoft.SqlTools.ServiceLayer.LanguageServices
-{
-    internal class IntellisenseCache
-    {
-        // connection used to query for intellisense info
-        private DbConnection connection;
-
-        public IntellisenseCache(ISqlConnectionFactory connectionFactory, ConnectionDetails connectionDetails)
-        {
-            DatabaseInfo = CopySummary(connectionDetails);
-
-            // TODO error handling on this. Intellisense should catch or else the service should handle
-            connection = connectionFactory.CreateSqlConnection(ConnectionService.BuildConnectionString(connectionDetails));
-            connection.Open();
-        }
-
-        /// <summary>
-        /// Used to identify a database for which this cache is used
-        /// </summary>
-        public ConnectionSummary DatabaseInfo
-        {
-            get;
-            private set;
-        }
-        /// <summary>
-        /// Gets the current autocomplete candidate list
-        /// </summary>
-        public IEnumerable<string> AutoCompleteList { get; private set; }
-
-        public async Task UpdateCache()
-        {
-            DbCommand command = connection.CreateCommand();
-            command.CommandText = "SELECT name FROM sys.tables";
-            command.CommandTimeout = 15;
-            command.CommandType = CommandType.Text;
-            var reader = await command.ExecuteReaderAsync();
-
-            List<string> results = new List<string>();
-            while (await reader.ReadAsync())
-            {
-                results.Add(reader[0].ToString());
-            }
-
-            AutoCompleteList = results;
-            await Task.FromResult(0);
-        }
-
-        public List<CompletionItem> GetAutoCompleteItems(TextDocumentPosition textDocumentPosition)
-        {
-            List<CompletionItem> completions = new List<CompletionItem>();
-
-            int i = 0;
-
-            // Take a reference to the list at a point in time in case we update and replace the list
-            var suggestions = AutoCompleteList;
-            // the completion list will be null is user not connected to server
-            if (this.AutoCompleteList != null)
-            {
-
-                foreach (var autoCompleteItem in suggestions)
-                {
-                    // convert the completion item candidates into CompletionItems
-                    completions.Add(new CompletionItem()
-                    {
-                        Label = autoCompleteItem,
-                        Kind = CompletionItemKind.Keyword,
-                        Detail = autoCompleteItem + " details",
-                        Documentation = autoCompleteItem + " documentation",
-                        TextEdit = new TextEdit
-                        {
-                            NewText = autoCompleteItem,
-                            Range = new Range
-                            {
-                                Start = new Position
-                                {
-                                    Line = textDocumentPosition.Position.Line,
-                                    Character = textDocumentPosition.Position.Character
-                                },
-                                End = new Position
-                                {
-                                    Line = textDocumentPosition.Position.Line,
-                                    Character = textDocumentPosition.Position.Character + 5
-                                }
-                            }
-                        }
-                    });
-
-                    // only show 50 items
-                    if (++i == 50)
-                    {
-                        break;
-                    }
-                }
-            }
 
             return completions;
         }
@@ -265,10 +130,10 @@
     {
         public bool Equals(ConnectionSummary x, ConnectionSummary y)
         {
-            if(x == y) { return true; }
-            else if(x != null)
-            {
-                if(y == null) { return false; }
+            if (x == y) { return true; }
+            else if (x != null)
+            {
+                if (y == null) { return false; }
 
                 // Compare server, db, username. Note: server is case-insensitive in the driver
                 return string.Compare(x.ServerName, y.ServerName, StringComparison.OrdinalIgnoreCase) == 0
@@ -281,9 +146,9 @@
         public int GetHashCode(ConnectionSummary obj)
         {
             int hashcode = 31;
-            if(obj != null)
-            {
-                if(obj.ServerName != null)
+            if (obj != null)
+            {
+                if (obj.ServerName != null)
                 {
                     hashcode ^= obj.ServerName.GetHashCode();
                 }
@@ -309,13 +174,13 @@
         /// <summary>
         /// Singleton service instance
         /// </summary>
-        private static Lazy<AutoCompleteService> instance 
+        private static Lazy<AutoCompleteService> instance
             = new Lazy<AutoCompleteService>(() => new AutoCompleteService());
 
         /// <summary>
         /// Gets the singleton service instance
         /// </summary>
-        public static AutoCompleteService Instance 
+        public static AutoCompleteService Instance
         {
             get
             {
@@ -328,13 +193,13 @@
         /// TODO: Figure out how to make this truely singleton even with dependency injection for tests
         /// </summary>
         public AutoCompleteService()
-        { 
+        {
         }
 
         #endregion
 
         // Dictionary of unique intellisense caches for each Connection
-        private Dictionary<ConnectionSummary, IntellisenseCache> caches = 
+        private Dictionary<ConnectionSummary, IntellisenseCache> caches =
             new Dictionary<ConnectionSummary, IntellisenseCache>(new ConnectionSummaryComparer());
 
         private ISqlConnectionFactory factory;
@@ -347,7 +212,7 @@
             get
             {
                 // TODO consider protecting against multi-threaded access
-                if(factory == null)
+                if (factory == null)
                 {
                     factory = new SqlConnectionFactory();
                 }
@@ -380,12 +245,12 @@
         public async Task UpdateAutoCompleteCache(ConnectionDetails details)
         {
             IntellisenseCache cache;
-            if(!caches.TryGetValue(details, out cache))
+            if (!caches.TryGetValue(details, out cache))
             {
                 cache = new IntellisenseCache(ConnectionFactory, details);
                 caches[cache.DatabaseInfo] = cache;
             }
-            
+
             await cache.UpdateCache();
         }
 
@@ -398,7 +263,7 @@
         {
             // Try to find a cache for the document's backing connection (if available)
             // If we have a connection but no cache, we don't care - assuming the OnConnect and OnDisconnect listeners
-            // behave well, there should be a cache for any actively connected document. This also helps skip documents 
+            // behave well, there should be a cache for any actively connected document. This also helps skip documents
             // that are not backed by a SQL connection
             ConnectionSummary connectionSummary;
             IntellisenseCache cache;
@@ -407,10 +272,9 @@
             {
                 return cache.GetAutoCompleteItems(textDocumentPosition).ToArray();
             }
-            
+
             return new CompletionItem[0];
         }
-        
+
     }
-}
->>>>>>> 5249924b
+}